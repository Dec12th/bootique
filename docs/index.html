<!doctype html>
<html>
<head>
    <meta http-equiv="Content-Type" content="text/html; charset=ISO-8859-1">
    <title xmlns:d="http://docbook.org/ns/docbook">Bootique Documentation</title>

    <!-- <link rel="stylesheet" type="text/css" href="css/doc.css"> -->
    
    <meta xmlns:d="http://docbook.org/ns/docbook" name="keywords" content="Bootique Framework Documentation version 0 ">
    <meta xmlns:d="http://docbook.org/ns/docbook" name="description" content="Bootique: A Minimally Opinionated Framework for Runnable Java Apps - Documentation version 0">
    
     
        <!-- viewport -->
        <meta name="viewport" content="width=device-width, initial-scale=1">

        <!-- favicon -->
        <link rel="apple-touch-icon" sizes="57x57" href="../images/favicon/apple-touch-icon-57x57.png">
        <link rel="apple-touch-icon" sizes="60x60" href="../images/favicon/apple-touch-icon-60x60.png">
        <link rel="apple-touch-icon" sizes="72x72" href="../images/favicon/apple-touch-icon-72x72.png">
        <link rel="apple-touch-icon" sizes="76x76" href="../images/favicon/apple-touch-icon-76x76.png">
        <link rel="apple-touch-icon" sizes="114x114" href="../images/favicon/apple-touch-icon-114x114.png">
        <link rel="apple-touch-icon" sizes="120x120" href="../images/favicon/apple-touch-icon-120x120.png">
        <link rel="apple-touch-icon" sizes="144x144" href="../images/favicon/apple-touch-icon-144x144.png">
        <link rel="apple-touch-icon" sizes="152x152" href="../images/favicon/apple-touch-icon-152x152.png">
        <link rel="apple-touch-icon" sizes="180x180" href="../images/favicon/apple-touch-icon-180x180.png">
        <link rel="icon" type="image/png" href="../images/favicon/favicon-32x32.png" sizes="32x32">
        <link rel="icon" type="image/png" href="../images/favicon/favicon-194x194.png" sizes="194x194">
        <link rel="icon" type="image/png" href="../images/favicon/favicon-96x96.png" sizes="96x96">
        <link rel="icon" type="image/png" href="../images/favicon/android-chrome-192x192.png" sizes="192x192">
        <link rel="icon" type="image/png" href="../images/favicon/favicon-16x16.png" sizes="16x16">
        <link rel="manifest" href="../images/favicon/manifest.json">
        <link rel="mask-icon" href="../images/favicon/safari-pinned-tab.svg" color="#5bbad5">
        <link rel="shortcut icon" href="../images/favicon/favicon.ico">
        <meta name="msapplication-TileColor" content="#da532c">
        <meta name="msapplication-TileImage" content="../images/favicon/mstile-144x144.png">
        <meta name="msapplication-config" content="../images/favicon/browserconfig.xml">
        <meta name="theme-color" content="#ffffff">
        
        <!-- styles -->
        <link rel="stylesheet" href="../styles/main.css">
        <!-- modernizr (svg) -->
        <script src="../scripts/vendor/modernizr.js"></script>

</head>

<body data-spy="scroll" data-target=".bs-docs-sidebar" data-offset="100">
    
    <!--[if lt IE 10]>
      <p class="browsehappy">You are using an <strong>outdated</strong> browser. Please <a href="http://browsehappy.com/">upgrade your browser</a> to improve your experience.</p>
    <![endif]-->

    
    <div id="top-nav">
        <!-- Menu toggle -->
        <a href="#menu" id="menuLink" aria-label="Menu" class="menu-link">
            <!-- Hamburger icon -->
            <span></span>
        </a>
        <div id="menu" class="nav-menu pure-menu pure-menu-horizontal pure-menu-fixed">
            <!-- Menu Logo -->
            <a href="../" class="nav-brand center"><img src="../images/logo.svg" alt="Bootique" /></a>

            <div class="container nav">
                <div class="valign-wrapper-sm">
                    <div class="valign-sm">
                        <ul class="pure-menu-list pull-left">
                            <li class="pure-menu-item"><a href="0/getting-started/index.html" class="pure-menu-link">Get started</a></li>
                            <li class="pure-menu-item pure-menu-selected"><a href="index.html" class="pure-menu-link">Documentation</a></li>
                            <li class="pure-menu-item"><a href="//groups.google.com/forum/#!forum/bootique-user" class="pure-menu-link">Forum</a></li>
                        </ul>
                    </div>
                </div>
                <ul class="pure-menu-list pull-right">
                  <li class="pure-menu-item gh-btns" data-gh-owner="nhl" data-gh-repo="bootique" >
                    <a href="//github.com/nhl/bootique" class="pure-menu-link github-btn fork">
                      <i class="fa fa-github"></i><span>Code</span>
                    </a>
                    <a href="//github.com/nhl/bootique/stargazers" class="pure-menu-link github-btn star">
                      <i class="fa fa-github"></i><i class="fa fa-star"></i><span class="star-counter"></span>
                    </a>
                  </li>
                    <li class="pure-menu-item tw-btn">
                      <a href="//twitter.com/intent/follow?screen_name=BootiqueProject" class="pure-menu-link tw-btn">
                        <i class="fa fa-twitter"></i><span>Follow</span>
                      </a>
                    </li>
                </ul>
            </div>
        </div>
    </div>

    
    <div class="container content docbook">
        
        
        
        <!-- DocBook geneterated content (native) -->
        <div class="book" title="Documentation">
            <div class="titlepage">
                <div>
                    <div>
                        <h1 class="title">
                            <a name="linkrest-guide"></a>
                            Documentation
                        </h1>
                    </div>
                </div>
                <hr>
            </div>

            <div class="pure-g docs-wrapper">
                    
                <!-- MAIN -->
                <div class="docs-main pure-u-sm-16-24">

                    <!-- chapter -->
                    <div class="chapter" title="Common Documentation and Examples"  id="common-documentation">
                        <div class="titlepage">
                            <div>
                                <div>
                                    <h2 class="title">
                                        <a name="d0e5"></a>
                                        Common Documentation and Examples
                                    </h2>
                                </div>
                            </div>
                        </div>
                        <div class="itemizedlist">
                            <ul class="itemizedlist">
                                <li class="listitem" id="getting-started">
                                    <p>
                                        <a class="link" href="0/getting-started/index.html" target="_top">Getting Started</a>
                                        : A
                                    short tutorial that will get you started quickly.
                                    </p>
                                </li>
                                <li class="listitem" id="core">
                                    <p>
                                        <a class="link" href="0/bootique-docs/index.html" target="_top">Core</a>
                                        : Main
                                    documentation collection explaining fundamental framework concepts, such as
                                    modules, configuration, commands, dependency injection, unit testing.
                                    </p>
                                </li>
                                <li class="listitem" id="bootique-examples">
                                    <p>
                                        <a class="link" href="//github.com/bootique-examples" target="_top">
                                            <code class="code">bootique-examples</code>
                                        </a>
                                        : A collection of simple
                                    projects demonstrating the use of Bootique and various modules for typical
                                    programming scenarios.
                                    </p>
                                </li>
                            </ul>
                        </div>
                    </div>
                    <!-- /.chapter -->

                    <!-- chapter -->
                    <div class="chapter" title="Modules (in alphabetical order)" id="modules">
                        <div class="titlepage">
                            <div>
                                <div>
                                    <h2 class="title">
                                        <a name="d0e30"></a>
                                        Modules (in alphabetical order)
                                    </h2>
                                </div>
                            </div>
                        </div>
                        <div class="itemizedlist">
                            <ul class="itemizedlist media-list">
                                <!-- MEDIA ITEM -->
                                <li class="listitem media" id="bootique-cayenne">
                                    <div class="media-holder media-left media-middle">
                                        <a class="link" href="//github.com/nhl/bootique-cayenne" target="_top">
                                            <img src="images/cayenne.png" alt="Cayenne" />
                                        </a>
                                    </div>
                                    <div class="media-body media-middle">
                                        <a class="media-heading" href="//github.com/nhl/bootique-linkmove"><code class="code">bootique-cayenne</code></a>
                                        <p>Integrates Apache Cayenne ORM framework, providing easy RDBMS access.</p>
                                    </div>
                                    <div class="media-right media-middle nowrap">
                                        <ul class="list-inline list-vertbars">
                                            <li><a class="link" href="//github.com/nhl/bootique-cayenne" target="_top">GitHub</a></li>
                                            <li>Docs</li>
                                            <li>Examples</li>
                                        </ul>
                                    </div>
                                </li>
                                <!-- /.MEDIA ITEM -->

                                <!-- MEDIA ITEM -->
                                <li class="listitem media" id="bootique-curator">
                                    <div class="media-holder media-left media-middle">
                                        <a class="link" href="//github.com/nhl/bootique-curator" target="_top">
                                            <img src="images/curator.png" alt="Curator" />
                                        </a>
                                    </div>
                                    <div class="media-body media-middle">
                                        <a class="media-heading" href="//github.com/nhl/bootique-linkmove"><code class="code">bootique-curator</code></a>
                                        <p>Integrates Apache Curator in your app, providing access to Zookeeper.</p>
                                    </div>
                                    <div class="media-right media-middle nowrap">
                                        <ul class="list-inline list-vertbars">
                                            <li><a class="link" href="//github.com/nhl/bootique-curator" target="_top">GitHub</a></li>
                                            <li>Docs</li>
                                        </ul>
                                    </div>
                                </li>
                                <!-- /.MEDIA ITEM -->

                                <!-- MEDIA ITEM -->
                                <li class="listitem media" id="bootique-jdbc">
                                    <div class="media-holder media-left media-middle">
                                        <a class="link" href="//github.com/nhl/bootique-jdbc" target="_top">
                                            <img src="images/jdbc.png" alt="jdbc" />
                                        </a>
                                    </div>
                                    <div class="media-body media-middle">
                                        <a class="media-heading" href="//github.com/nhl/bootique-linkmove"><code class="code">bootique-jdbc</code></a>
                                        <p>Integrates high-performance Tomcat JDBC connection pool, providing optimized configurable database connectivity</p>
                                    </div>
                                    <div class="media-right media-middle nowrap">
                                        <ul class="list-inline list-vertbars">
                                            <li><a class="link" href="//github.com/nhl/bootique-jdbc" target="_top">GitHub</a></li>
                                            <li>Docs</li>
                                            <li>Examples</li>
                                        </ul>
                                    </div>
                                </li>
                                <!-- /.MEDIA ITEM -->

                                <!-- MEDIA ITEM -->
                                <li class="listitem media" id="bootique-jersey">
                                    <div class="media-holder media-left media-middle">
                                        <a class="link" href="//github.com/nhl/bootique-jersey" target="_top">
                                            <img src="images/jersey.png" alt="Jersey" />
                                        </a>
                                    </div>
                                    <div class="media-body media-middle">
                                        <a class="media-heading" href="//github.com/nhl/bootique-linkmove"><code class="code">bootique-jersey</code></a>
                                        <p>Integrates JAX-RS engine, allowing you to create and run REST web services.</p>
                                    </div>
                                    <div class="media-right media-middle nowrap">
                                        <ul class="list-inline list-vertbars">
                                            <li><a class="link" href="//github.com/nhl/bootique-jersey" target="_top">GitHub</a></li>
                                            <li>Docs</li>
                                            <li>Examples</li>
                                        </ul>
                                    </div>
                                </li>
                                <!-- /.MEDIA ITEM -->

                                <!-- MEDIA ITEM -->
                                <li class="listitem media" id="bootique-jersey-client">
                                    <div class="media-holder media-left media-middle">
                                        <a class="link" href="//github.com/nhl/bootique-jersey-client" target="_top">
                                            <img src="images/jersey.png" alt="Jersey Client" />
                                        </a>
                                    </div>
                                    <div class="media-body media-middle">
                                        <a class="media-heading" href="//github.com/nhl/bootique-linkmove"><code class="code">bootique-jersey-client</code></a>
                                        <p>Integerates JAX-RS-based HTTP client with support for various types of server authentication (BASIC, OAuth2,etc.).</p>
                                    </div>
                                    <div class="media-right media-middle nowrap">
                                        <ul class="list-inline list-vertbars">
                                            <li><a class="link" href="//github.com/nhl/bootique-jersey-client" target="_top">GitHub</a></li>
                                            <li>Docs</li>
                                            <li>Examples</li>
                                        </ul>
                                    </div>
                                </li>
                                <!-- /.MEDIA ITEM -->

                                <!-- MEDIA ITEM -->
                                <li class="listitem media" id="bootique-jetty">
                                    <div class="media-holder media-left media-middle">
                                        <a class="link" href="//github.com/nhl/bootique-jetty" target="_top">
                                            <img src="images/jetty.png" alt="jetty" />
                                        </a>
                                    </div>
                                    <div class="media-body media-middle">
                                        <a class="media-heading" href="//github.com/nhl/bootique-linkmove"><code class="code">bootique-jetty</code></a>
                                        <p>Integrates Jetty webserver and servlet engine.</p>
                                    </div>
                                    <div class="media-right media-middle nowrap">
                                        <ul class="list-inline list-vertbars">
                                            <li><a class="link" href="//github.com/nhl/bootique-jetty" target="_top">GitHub</a></li>
                                            <li>Docs</li>
                                            <li>Examples</li>
                                        </ul>
                                    </div>
                                </li>
                                <!-- /.MEDIA ITEM -->

                                <!-- MEDIA ITEM -->
                                <li class="listitem media" id="bootique-job">
                                    <div class="media-holder media-left media-middle">
                                        <a class="link" href="//github.com/nhl/bootique-job" target="_top">
                                            <img src="images/job.png" alt="job" />
                                        </a>
                                    </div>
                                    <div class="media-body media-middle">
                                        <a class="media-heading" href="//github.com/nhl/bootique-linkmove"><code class="code">bootique-job</code></a>
                                        <p>Integrates a job scheduling and execution engine. Jobs can be run individually or scheduled for periodic execution. Supports instance clustering with Zookeeper.</p>
                                    </div>
                                    <div class="media-right media-middle nowrap">
                                        <ul class="list-inline list-vertbars">
                                            <li><a class="link" href="//github.com/nhl/bootique-job" target="_top">GitHub</a></li>
                                            <li>Docs</li>
                                            <li>Examples</li>
                                        </ul>
                                    </div>
                                </li>
                                <!-- /.MEDIA ITEM -->

                                <!-- MEDIA ITEM -->
                                <li class="listitem media" id="bootique-jooq">
                                    <div class="media-holder media-left media-middle">
                                        <a class="link" href="//github.com/nhl/bootique-jooq" target="_top">
                                            <img src="images/jooq.png" alt="jooq" />
                                        </a>
                                    </div>
                                    <div class="media-body media-middle">
                                        <a class="media-heading" href="//github.com/nhl/bootique-linkmove"><code class="code">bootique-jooq</code></a>
                                        <p>Integrates JOOQ SQL generator for building type-safe SQL queries.</p>
                                    </div>
                                    <div class="media-right media-middle nowrap">
                                        <ul class="list-inline list-vertbars">
                                            <li><a class="link" href="//github.com/nhl/bootique-jooq" target="_top">GitHub</a></li>
                                            <li>Docs</li>
                                            <li>Examples</li>
                                        </ul>
                                    </div>
                                </li>
                                <!-- /.MEDIA ITEM -->

                                <!-- MEDIA ITEM -->
                                <li class="listitem media" id="bootique-linkmove">
                                    <div class="media-holder media-left media-middle">
                                        <a class="link" href="//github.com/nhl/bootique-linkmove" target="_top">
                                            <img src="images/linkmove.png" alt="linkmove" />
                                        </a>
                                    </div>
                                    <div class="media-body media-middle">
                                        <a class="media-heading" href="//github.com/nhl/bootique-linkmove" target="_top"><code class="code">bootique-linkmove</code></a>
                                        <p>Integrates LinkMove, an embeddable model-driven ETL tool that allows to synchronize data from various sources into your database.</p>
                                    </div>
                                    <div class="media-right media-middle nowrap">
                                        <ul class="list-inline list-vertbars">
                                            <li><a class="link" href="//github.com/nhl/bootique-linkmove" target="_top">GitHub</a></li>
                                            <li>Docs</li>
                                            <li>Examples</li>
                                        </ul>
                                    </div>
                                </li>
                                <!-- /.MEDIA ITEM -->

                                <!-- MEDIA ITEM -->
                                <li class="listitem media" id="bootique-linkrest">
                                    <div class="media-holder media-left media-middle">
                                        <a class="link" href="//github.com/nhl/bootique-linkrest" target="_top">
                                            <img src="images/linkrest.png" alt="linkrest" />
                                        </a>
                                    </div>
                                    <div class="media-body media-middle">
                                        <a class="media-heading" href="//github.com/nhl/bootique-linkmove"><code class="code">bootique-linkrest</code></a>
                                        <p>Integrates LinkRest, a powerful model-driven REST framework.</p>
                                    </div>
                                    <div class="media-right media-middle nowrap">
                                        <ul class="list-inline list-vertbars">
                                            <li><a class="link" href="//github.com/nhl/bootique-linkrest" target="_top">GitHub</a></li>
                                            <li>Docs</li>
                                            <li>Examples</li>
                                        </ul>
                                    </div>
                                </li>
                                <!-- /.MEDIA ITEM -->

                                <!-- MEDIA ITEM -->
                                <li class="listitem media" id="bootique-liquibase">
                                    <div class="media-holder media-left media-middle">
                                        <a class="link" href="//github.com/nhl/bootique-liquibase" target="_top">
                                            <img src="images/liquibase.png" alt="liquibase" />
                                        </a>
                                    </div>
                                    <div class="media-body media-middle">
                                        <a class="media-heading" href="//github.com/nhl/bootique-linkmove"><code class="code">bootique-liquibase</code></a>
                                        <p>Integrates Liquibase engine that helps you to evolve your database schema via migration scripts.</p>
                                    </div>
                                    <div class="media-right media-middle nowrap">
                                        <ul class="list-inline list-vertbars">
                                            <li><a class="link" href="#" target="_top">GitHub</a></li>
                                            <li>Docs</li>
                                            <li>Examples</li>
                                        </ul>
                                    </div>
                                </li>
                                <!-- /.MEDIA ITEM -->

                                <!-- MEDIA ITEM -->
                                <li class="listitem media" id="bootique-logback">
                                    <div class="media-holder media-left media-middle">
                                        <a class="link" href="//github.com/nhl/bootique-logback" target="_top">
                                            <img src="images/logback.png" alt="logback" />
                                        </a>
                                    </div>
                                    <div class="media-body media-middle">
                                        <a class="media-heading" href="//github.com/nhl/bootique-linkmove"><code class="code">bootique-logback</code></a>
                                        <p> Integrates Logback framework to provide advanced logging facility for your app.</p>
                                    </div>
                                    <div class="media-right media-middle nowrap">
                                        <ul class="list-inline list-vertbars">
                                            <li><a class="link" href="//github.com/nhl/bootique-logback" target="_top">GitHub</a></li>
                                            <li><a class="link" href="0/bootique-logback-docs/index.html" target="_top">Docs</a></li>
                                            <li>Examples</li>
                                        </ul>
                                    </div>
                                </li>
                                <!-- /.MEDIA ITEM -->

                                <!-- MEDIA ITEM -->
                                <li class="listitem media" id="bootique-metrics">
                                    <div class="media-holder media-left media-middle">
                                        <a class="link" href="//github.com/nhl/bootique-metrics" target="_top">
                                            <img src="images/metrics-hat.png" alt="metrics" />
                                        </a>
                                    </div>
                                    <div class="media-body media-middle">
                                        <a class="media-heading" href="//github.com/nhl/bootique-linkmove"><code class="code">bootique-metrics</code></a>
                                        <p>Integrates Dropwizard Metrics framework to
                                    expose runtime information about your application to monitoring systems.</p>
                                    </div>
                                    <div class="media-right media-middle nowrap">
                                        <ul class="list-inline list-vertbars">
                                            <li><a class="link" href="//github.com/nhl/bootique-metrics" target="_top">GitHub</a></li>
                                            <li>Docs</li>
                                            <li>Examples</li>
                                        </ul>
                                    </div>
                                </li>
                                <!-- /.MEDIA ITEM -->

                                <!-- MEDIA ITEM -->
                                <li class="listitem media" id="bootique-mvc">
                                    <div class="media-holder media-left media-middle">
                                        <a class="link" href="//github.com/nhl/bootique-mvc" target="_top">
                                            <img src="images/mustache.png" alt="mvc mustache" />
                                        </a>
                                    </div>
                                    <div class="media-body media-middle">
                                        <a class="media-heading" href="//github.com/nhl/bootique-linkmove"><code class="code">bootique-mvc</code></a>
                                        <p>Integrates a REST-based MVC engine, and a simple temlate provider based on Mustache framework.</p>
                                    </div>
                                    <div class="media-right media-middle nowrap">
                                        <ul class="list-inline list-vertbars">
                                            <li><a class="link" href="//github.com/nhl/bootique-mvc" target="_top">GitHub</a></li>
                                            <li>Docs</li>
                                            <li>Examples</li>
                                        </ul>
                                    </div>
                                </li>
                                <!-- /.MEDIA ITEM -->

                                <!-- MEDIA ITEM -->
                                <li class="listitem media" id="bootique-swagger">
                                    <div class="media-holder media-left media-middle">
                                        <a class="link" href="//github.com/nhl/bootique-swagger" target="_top">
                                            <img src="images/swagger.png" alt="swagger" />
                                        </a>
                                    </div>
                                    <div class="media-body media-middle">
                                        <a class="media-heading" href="//github.com/nhl/bootique-linkmove"><code class="code">bootique-swagger</code></a>
                                        <p>Integrates Swagger, a popular REST API documentation engine.</p>
                                    </div>
                                    <div class="media-right media-middle nowrap">
                                        <ul class="list-inline list-vertbars">
                                            <li><a class="link" href="//github.com/nhl/bootique-swagger" target="_top">GitHub</a></li>
                                            <li>Docs</li>
                                            <li>Examples</li>
                                        </ul>
                                    </div>
                                </li>
                                <!-- /.MEDIA ITEM -->

                                <!-- MEDIA ITEM -->
                                <li class="listitem media" id="bootique-tapestry">
                                    <div class="media-holder media-left media-middle">
                                        <a class="link" href="//github.com/nhl/bootique-tapestry" target="_top">
                                            <img src="images/tapestry.png" alt="tapestry" />
                                        </a>
                                    </div>
                                    <div class="media-body media-middle">
                                        <a class="media-heading" href="//github.com/nhl/bootique-linkmove"><code class="code">bootique-tapestry</code></a>
                                        <p>Integrates Apache Tapestry, a powerful component-based HTML generation framework.</p>
                                    </div>
                                    <div class="media-right media-middle nowrap">
                                        <ul class="list-inline list-vertbars">
                                            <li><a class="link" href="//github.com/nhl/bootique-tapestry" target="_top">GitHub</a></li>
                                            <li>Docs</li>
                                            <li>Examples</li>
                                        </ul>
                                    </div>
                                </li>
                                <!-- /.MEDIA ITEM -->

                            </ul>
                        </div>
                    </div>
                    <!-- /.chapter -->

                </div>
                <!-- /.MAIN -->
                
<<<<<<< HEAD
                <div class="itemizedlist">
                    <ul class="itemizedlist">
                        <li class="listitem">
                            <p>
                                <code class="code">bootique-cayenne</code>
                                : Integrates Apache Cayenne ORM framework,
                            providing easy RDBMS access. (
                                <a class="link" href="https://github.com/nhl/bootique-cayenne" target="_top">GitHub</a>
                                |
                            Docs)
                            </p>
                        </li>
                        <li class="listitem">
                            <p>
                                <code class="code">bootique-curator</code>
                                : Integrates Apache Curator in your app,
                            providing access to Zookeeper. (
                                <a class="link" href="https://github.com/nhl/bootique-curator" target="_top">GitHub</a>
                                |
                            Docs)
                            </p>
                        </li>
                        <li class="listitem">
                            <p>
                                <code class="code">bootique-jdbc</code>
                                : Integrates high-performance Tomcat JDBC
                            connection pool, providing optimized configurable database connectivity.
                                (
                                <a class="link" href="https://github.com/nhl/bootique-jdbc" target="_top">GitHub</a>
                                |
                            Docs)
                            </p>
                        </li>
                        <li class="listitem">
                            <p>
                                <code class="code">bootique-jersey</code>
                                : Integrates JAX-RS engine, allowing you to
                            create and run REST web services. (
                                <a class="link" href="https://github.com/nhl/bootique-jersey" target="_top">GitHub</a>
                                |
                            Docs)
                            </p>
                        </li>
                        <li class="listitem">
                            <p>
                                <code class="code">bootique-jersey-client</code>
                                : Integerates JAX-RS-based HTTP client
                            with support for various types of server authentication (BASIC, OAuth2,
                            etc.). (
                                <a class="link" href="https://github.com/nhl/bootique-jersey-client" target="_top">GitHub</a>
                                | Docs)
                            </p>
                        </li>
                        <li class="listitem">
                            <p>
                                <code class="code">bootique-jetty</code>
                                : Integrates Jetty webserver and servlet
                            engine. (
                                <a class="link" href="https://github.com/nhl/bootique-jetty" target="_top">GitHub</a>
                                |
                                <a class="link" href="0/bootique-jetty-docs/index.html" target="_top">Docs</a>
                                )
                            </p>
                        </li>
                        <li class="listitem">
                            <p>
                                <code class="code">bootique-job</code>
                                : Integrates a job scheduling and execution
                            engine. Jobs can be run individually or scheduled for periodic execution.
                            Supports instance clustering with Zookeeper. (
                                <a class="link" href="https://github.com/nhl/bootique-job" target="_top">GitHub</a>
                                |
                            Docs)
                            </p>
                        </li>
                        <li class="listitem">
                            <p>
                                <code class="code">bootique-jooq</code>
                                : Integrates JOOQ SQL generator for building
                            type-safe SQL queries. (
                                <a class="link" href="https://github.com/bootique/bootique-jooq" target="_top">GitHub</a>
                                |
                            Docs)
                            </p>
                        </li>
                        <li class="listitem">
                            <p>
                                <code class="code">bootique-linkmove</code>
                                : Integrates LinkMove, an embeddable
                            model-driven ETL tool that allows to synchronize data from various sources
                            into your database. (
                                <a class="link" href="https://github.com/nhl/bootique-linkmove" target="_top">GitHub</a>
                                |
                            Docs)
                            </p>
                        </li>
                        <li class="listitem">
                            <p>
                                <code class="code">bootique-linkrest</code>
                                : Integrates LinkRest, a powerful
                            model-driven REST framework. (
                                <a class="link" href="https://github.com/nhl/bootique-linkrest" target="_top">GitHub</a>
                                |
                            Docs)
                            </p>
                        </li>
                        <li class="listitem">
                            <p>
                                <code class="code">bootique-liquibase</code>
                                : Integrates Liquibase engine that helps
                            you to evolve your database schema via migration scripts. (
                                <a class="link" href="https://github.com/nhl/bootique-liquibase" target="_top">GitHub</a>
                                |
                            Docs)
                            </p>
                        </li>
                        <li class="listitem">
                            <p>
                                <code class="code">bootique-logback</code>
                                : Integrates Logback framework to provide
                            advanced logging facility for your app. (
                                <a class="link" href="https://github.com/nhl/bootique-logback" target="_top">GitHub</a>
                                |
                                <a class="link" href="0/bootique-logback-docs/index.html" target="_top">Docs</a>
                                )
                            </p>
                        </li>
                        <li class="listitem">
                            <p>
                                <code class="code">bootique-metrics</code>
                                : Integrates Dropwizard Metrics framework to
                            expose runtime information about your application to monitoring systems.
                                (
                                <a class="link" href="https://github.com/nhl/bootique-metrics" target="_top">GitHub</a>
                                | Docs)
                            </p>
                        </li>
                        <li class="listitem">
                            <p>
                                <code class="code">bootique-mvc</code>
                                : Integrates a REST-based MVC engine, and a
                            simple template provider based on Mustache framework. (
                                <a class="link" href="https://github.com/nhl/bootique-mvc" target="_top">GitHub</a>
                                |
                            Docs)
                            </p>
                        </li>
                        <li class="listitem">
                            <p>
                                <code class="code">bootique-swagger</code>
                                : Integrates Swagger, a popular REST API
                            documentation engine. (
                                <a class="link" href="https://github.com/bootique/bootique-swagger" target="_top">GitHub</a>
                                | Docs)
                            </p>
                        </li>
                        <li class="listitem">
                            <p>
                                <code class="code">bootique-tapestry</code>
                                : Integrates Apache Tapestry, a powerful
                            component-based HTML generation framework. (
                                <a class="link" href="https://github.com/nhl/bootique-tapestry" target="_top">GitHub</a>
                                |
                            Docs)
                            </p>
                        </li>
                    </ul>
=======
                <!-- SIDE -->
                <div class="docs-side offset-sm-1-12 pure-u-sm-6-24">

                    <!-- TABLE OF CONTENTS (.toc) -->
                    <h2 class="toc-title">Table of contents</h2>
                    <nav class="bs-docs-sidebar" >
                        <ul class="nav bs-docs-sidenav">
                            <li>
                                <a href="#common-documentation">Common Documentation and Examples</a>
                                <ul class="nav">
                                    <li>
                                        <a href="#getting-started">Getting Started</a>
                                    </li>
                                    <li>
                                        <a href="#core">Core</a>
                                    </li>
                                    <li>
                                        <a href="#bootique-examples">bootique-examples</a>
                                    </li>
                                </ul>
                            </li>
                            <li>
                                <a href="#modules">Modules (in alphabetical order)</a>
                                <ul class=nav>
                                    <li>
                                        <a href="#bootique-cayenne">bootique-cayenne</a>
                                    </li>
                                    <li>
                                        <a href="#bootique-curator">bootique-curator</a>
                                    </li>
                                    <li>
                                        <a href="#bootique-jdbc">bootique-jdbc</a>
                                    </li>
                                    <li>
                                        <a href="#bootique-jersey">bootique-jersey</a>
                                    </li>
                                    <li>
                                        <a href="#bootique-jersey-client">bootique-jersey-client</a>
                                    </li>
                                    <li>
                                        <a href="#bootique-jetty">bootique-jetty</a>
                                    </li>
                                    <li>
                                        <a href="#bootique-job">bootique-job</a>
                                    </li>
                                    <li>
                                        <a href="#bootique-jooq">bootique-jooq</a>
                                    </li>
                                    <li>
                                        <a href="#bootique-linkmove">bootique-linkmove</a>
                                    </li>
                                    <li>
                                        <a href="#bootique-linkrest">bootique-linkrest</a>
                                    </li>
                                    <li>
                                        <a href="#bootique-liquibase">bootique-liquibase</a>
                                    </li>
                                    <li>
                                        <a href="#bootique-logback">bootique-logback</a>
                                    </li>
                                    <li>
                                        <a href="#bootique-metrics">bootique-metrics</a>
                                    </li>
                                    <li>
                                        <a href="#bootique-mvc">bootique-mvc</a>
                                    </li>
                                    <li>
                                        <a href="#bootique-swagger">bootique-swagger</a>
                                    </li>
                                    <li>
                                        <a href="#bootique-tapestry">bootique-tapestry</a>
                                    </li>
                                    
                                </ul>
                            </li>
                        </ul>
                        <a class="back-to-top" href="#top-nav">Back to top</a>
                    </nav>
                    <!-- /.TABLE OF CONTENTS -->

>>>>>>> 55c8df17
                </div>
                <!-- /.SIDE -->

            </div>
        </div>
        <!-- /.DocBook geneterated content (native) -->
        
    
    </div>

    
    
    <p class="footer-p">&copy; <span class="current-year">2016</span> NHL, ObjectStyle and individual authors</p>
    
    
        <script src="../scripts/vendor.js"></script>


        <script src="../scripts/main.js"></script>
    
    <!-- moved from <head> -->
        <script xmlns:d="http://docbook.org/ns/docbook" type="text/javascript">
            (function(i,s,o,g,r,a,m){i['GoogleAnalyticsObject']=r;i[r]=i[r]||function(){
            (i[r].q=i[r].q||[]).push(arguments)},i[r].l=1*new Date();a=s.createElement(o),
            m=s.getElementsByTagName(o)[0];a.async=1;a.src=g;m.parentNode.insertBefore(a,m)
            })(window,document,'script','//www.google-analytics.com/analytics.js','ga');

            ga('create', 'UA-73654436-1', 'auto');
            ga('send', 'pageview');
        </script>
</body>
</html><|MERGE_RESOLUTION|>--- conflicted
+++ resolved
@@ -515,175 +515,6 @@
                 </div>
                 <!-- /.MAIN -->
                 
-<<<<<<< HEAD
-                <div class="itemizedlist">
-                    <ul class="itemizedlist">
-                        <li class="listitem">
-                            <p>
-                                <code class="code">bootique-cayenne</code>
-                                : Integrates Apache Cayenne ORM framework,
-                            providing easy RDBMS access. (
-                                <a class="link" href="https://github.com/nhl/bootique-cayenne" target="_top">GitHub</a>
-                                |
-                            Docs)
-                            </p>
-                        </li>
-                        <li class="listitem">
-                            <p>
-                                <code class="code">bootique-curator</code>
-                                : Integrates Apache Curator in your app,
-                            providing access to Zookeeper. (
-                                <a class="link" href="https://github.com/nhl/bootique-curator" target="_top">GitHub</a>
-                                |
-                            Docs)
-                            </p>
-                        </li>
-                        <li class="listitem">
-                            <p>
-                                <code class="code">bootique-jdbc</code>
-                                : Integrates high-performance Tomcat JDBC
-                            connection pool, providing optimized configurable database connectivity.
-                                (
-                                <a class="link" href="https://github.com/nhl/bootique-jdbc" target="_top">GitHub</a>
-                                |
-                            Docs)
-                            </p>
-                        </li>
-                        <li class="listitem">
-                            <p>
-                                <code class="code">bootique-jersey</code>
-                                : Integrates JAX-RS engine, allowing you to
-                            create and run REST web services. (
-                                <a class="link" href="https://github.com/nhl/bootique-jersey" target="_top">GitHub</a>
-                                |
-                            Docs)
-                            </p>
-                        </li>
-                        <li class="listitem">
-                            <p>
-                                <code class="code">bootique-jersey-client</code>
-                                : Integerates JAX-RS-based HTTP client
-                            with support for various types of server authentication (BASIC, OAuth2,
-                            etc.). (
-                                <a class="link" href="https://github.com/nhl/bootique-jersey-client" target="_top">GitHub</a>
-                                | Docs)
-                            </p>
-                        </li>
-                        <li class="listitem">
-                            <p>
-                                <code class="code">bootique-jetty</code>
-                                : Integrates Jetty webserver and servlet
-                            engine. (
-                                <a class="link" href="https://github.com/nhl/bootique-jetty" target="_top">GitHub</a>
-                                |
-                                <a class="link" href="0/bootique-jetty-docs/index.html" target="_top">Docs</a>
-                                )
-                            </p>
-                        </li>
-                        <li class="listitem">
-                            <p>
-                                <code class="code">bootique-job</code>
-                                : Integrates a job scheduling and execution
-                            engine. Jobs can be run individually or scheduled for periodic execution.
-                            Supports instance clustering with Zookeeper. (
-                                <a class="link" href="https://github.com/nhl/bootique-job" target="_top">GitHub</a>
-                                |
-                            Docs)
-                            </p>
-                        </li>
-                        <li class="listitem">
-                            <p>
-                                <code class="code">bootique-jooq</code>
-                                : Integrates JOOQ SQL generator for building
-                            type-safe SQL queries. (
-                                <a class="link" href="https://github.com/bootique/bootique-jooq" target="_top">GitHub</a>
-                                |
-                            Docs)
-                            </p>
-                        </li>
-                        <li class="listitem">
-                            <p>
-                                <code class="code">bootique-linkmove</code>
-                                : Integrates LinkMove, an embeddable
-                            model-driven ETL tool that allows to synchronize data from various sources
-                            into your database. (
-                                <a class="link" href="https://github.com/nhl/bootique-linkmove" target="_top">GitHub</a>
-                                |
-                            Docs)
-                            </p>
-                        </li>
-                        <li class="listitem">
-                            <p>
-                                <code class="code">bootique-linkrest</code>
-                                : Integrates LinkRest, a powerful
-                            model-driven REST framework. (
-                                <a class="link" href="https://github.com/nhl/bootique-linkrest" target="_top">GitHub</a>
-                                |
-                            Docs)
-                            </p>
-                        </li>
-                        <li class="listitem">
-                            <p>
-                                <code class="code">bootique-liquibase</code>
-                                : Integrates Liquibase engine that helps
-                            you to evolve your database schema via migration scripts. (
-                                <a class="link" href="https://github.com/nhl/bootique-liquibase" target="_top">GitHub</a>
-                                |
-                            Docs)
-                            </p>
-                        </li>
-                        <li class="listitem">
-                            <p>
-                                <code class="code">bootique-logback</code>
-                                : Integrates Logback framework to provide
-                            advanced logging facility for your app. (
-                                <a class="link" href="https://github.com/nhl/bootique-logback" target="_top">GitHub</a>
-                                |
-                                <a class="link" href="0/bootique-logback-docs/index.html" target="_top">Docs</a>
-                                )
-                            </p>
-                        </li>
-                        <li class="listitem">
-                            <p>
-                                <code class="code">bootique-metrics</code>
-                                : Integrates Dropwizard Metrics framework to
-                            expose runtime information about your application to monitoring systems.
-                                (
-                                <a class="link" href="https://github.com/nhl/bootique-metrics" target="_top">GitHub</a>
-                                | Docs)
-                            </p>
-                        </li>
-                        <li class="listitem">
-                            <p>
-                                <code class="code">bootique-mvc</code>
-                                : Integrates a REST-based MVC engine, and a
-                            simple template provider based on Mustache framework. (
-                                <a class="link" href="https://github.com/nhl/bootique-mvc" target="_top">GitHub</a>
-                                |
-                            Docs)
-                            </p>
-                        </li>
-                        <li class="listitem">
-                            <p>
-                                <code class="code">bootique-swagger</code>
-                                : Integrates Swagger, a popular REST API
-                            documentation engine. (
-                                <a class="link" href="https://github.com/bootique/bootique-swagger" target="_top">GitHub</a>
-                                | Docs)
-                            </p>
-                        </li>
-                        <li class="listitem">
-                            <p>
-                                <code class="code">bootique-tapestry</code>
-                                : Integrates Apache Tapestry, a powerful
-                            component-based HTML generation framework. (
-                                <a class="link" href="https://github.com/nhl/bootique-tapestry" target="_top">GitHub</a>
-                                |
-                            Docs)
-                            </p>
-                        </li>
-                    </ul>
-=======
                 <!-- SIDE -->
                 <div class="docs-side offset-sm-1-12 pure-u-sm-6-24">
 
@@ -764,7 +595,6 @@
                     </nav>
                     <!-- /.TABLE OF CONTENTS -->
 
->>>>>>> 55c8df17
                 </div>
                 <!-- /.SIDE -->
 
